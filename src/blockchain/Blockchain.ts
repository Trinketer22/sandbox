import { defaultConfig } from "../config/defaultConfig";
import {Address, Cell, Message, Transaction, ContractProvider, Contract, Sender, toNano, loadMessage, ShardAccount, TupleItem} from "ton-core";
import {Executor} from "../executor/Executor";
import {BlockchainStorage, LocalBlockchainStorage} from "./BlockchainStorage";
import { extractEvents, Event } from "../event/Event";
import { BlockchainContractProvider } from "./BlockchainContractProvider";
import { BlockchainSender } from "./BlockchainSender";
import { testKey } from "../utils/testKey";
import { TreasuryContract } from "../treasury/Treasury";
import { GetMethodParams, LogsVerbosity, MessageParams, SmartContract, Verbosity } from "./SmartContract";
import { AsyncLock } from "../utils/AsyncLock";
import { internal } from "../utils/message";

const LT_ALIGN = 1000000n

export type BlockchainTransaction = Transaction & {
    blockchainLogs: string,
    vmLogs: string,
    debugLogs: string,
    events: Event[],
    parent?: BlockchainTransaction,
    children: BlockchainTransaction[],
}

export type SendMessageResult = {
    transactions: BlockchainTransaction[],
    events: Event[],
}

export type SandboxContract<F> = {
    [P in keyof F]: P extends `get${string}`
        ? (F[P] extends (x: ContractProvider, ...args: infer P) => infer R ? (...args: P) => R : never)
        : (P extends `send${string}`
            ? (F[P] extends (x: ContractProvider, ...args: infer P) => infer R ? (...args: P) => Promise<SendMessageResult & {
                result: R extends Promise<infer PR> ? PR : R
            }> : never)
            : F[P]);
}

export type PendingMessage = Message & {
    parentTransaction?: BlockchainTransaction,
}
export type TreasuryParams = Partial<{
    workchain: number,
    predeploy: boolean,
    balance: bigint,
    resetBalanceIfZero: boolean,
}>

const TREASURY_INIT_BALANCE_TONS = 1_000_000

export class Blockchain {
    storage: BlockchainStorage
    private networkConfig: Cell
    #lt = 0n;
    readonly executor: Executor
    readonly messageQueue: PendingMessage[] = []
    #verbosity: LogsVerbosity = {
        print: true,
        blockchainLogs: false,
        vmLogs: 'none',
        debugLogs: true,
    }
    #lock = new AsyncLock()
    #contractFetches = new Map<string, Promise<SmartContract>>()
    protected globalLibs?: Cell

    get lt() {
        return this.#lt
    }

    private constructor(opts: { executor: Executor, config?: Cell, storage: BlockchainStorage }) {
        this.networkConfig = opts.config ?? Cell.fromBoc(Buffer.from(defaultConfig, 'base64'))[0]
        this.executor = opts?.executor
        this.storage = opts.storage
    }

    get config(): Cell {
        return this.networkConfig
    }

    async sendMessage(message: Message | Cell, params?: MessageParams): Promise<SendMessageResult> {
        await this.pushMessage(message)
        return await this.runQueue(params)
    }

    async runGetMethod(address: Address, method: number | string, stack: TupleItem[] = [], params?: GetMethodParams) {
        return (await this.getContract(address)).get(method, stack, params)
    }

    private async pushMessage(message: Message | Cell) {
        const msg = message instanceof Cell ? loadMessage(message.beginParse()) : message
        if (msg.info.type === 'external-out') {
            throw new Error('Cannot send external out message')
        }
        await this.#lock.with(async () => {
            this.messageQueue.push(msg)
        })
    }

    private async runQueue(params?: MessageParams): Promise<SendMessageResult>  {
        const txes = await this.processQueue(params)
        return {
            transactions: txes,
            events: txes.map(tx => tx.events).flat(),
        }
    }

    private async processQueue(params?: MessageParams) {
        return await this.#lock.with(async () => {
            const result: BlockchainTransaction[] = []

            while (this.messageQueue.length > 0) {
                const message = this.messageQueue.shift()!

                if (message.info.type === 'external-out') {
                    continue
                }

                this.#lt += LT_ALIGN
<<<<<<< HEAD
                const smcTx = await (await this.getContract(message.info.dest)).receiveMessage(message)
                const transaction: BlockchainTransaction = {
                    ...smcTx,
                    events: extractEvents(smcTx),
                    parent: message.parentTransaction,
                    children: [],
                }
                transaction.parent?.children.push(transaction)
=======
                let transaction = await (await this.getContract(message.info.dest)).receiveMessage(message, params)
>>>>>>> 2397f03d

                result.push(transaction)

                for (let message of transaction.outMessages.values()) {
                    this.messageQueue.push({
                        ...message,
                        parentTransaction: transaction,
                    })

                    if (message.info.type === 'internal') {
                        this.startFetchingContract(message.info.dest)
                    }
                }
            }

            return result
        })
    }

    provider(address: Address, init?: { code: Cell, data: Cell }): ContractProvider {
        return new BlockchainContractProvider({
            getContract: (addr) => this.getContract(addr),
            pushMessage: (msg) => this.pushMessage(msg),
        }, address, init)
    }

    sender(address: Address): Sender {
        return new BlockchainSender({
            pushMessage: (msg) => this.pushMessage(msg),
        }, address)
    }

    async treasury(seed: string, params?: TreasuryParams) {
        const key = testKey(seed)
        const treasury = TreasuryContract.create(params?.workchain ?? 0, key)
        const wallet = this.openContract(treasury)

        const contract = await this.getContract(treasury.address)
        if ((params?.predeploy ?? true) && (contract.accountState === undefined || contract.accountState.type === 'uninit')) {
            await this.sendMessage(internal({
                from: new Address(0, Buffer.alloc(32)),
                to: wallet.address,
                value: toNano(1),
                stateInit: wallet.init,
            }))
            contract.balance = params?.balance ?? toNano(TREASURY_INIT_BALANCE_TONS)
        } else if ((params?.resetBalanceIfZero ?? true) && contract.balance === 0n) {
            contract.balance = params?.balance ?? toNano(TREASURY_INIT_BALANCE_TONS)
        }

        return wallet
    }

    openContract<T extends Contract>(contract: T) {
        let address: Address;
        let init: { code: Cell, data: Cell } | undefined = undefined;

        if (!Address.isAddress(contract.address)) {
            throw Error('Invalid address');
        }
        address = contract.address;
        if (contract.init) {
            if (!(contract.init.code instanceof Cell)) {
                throw Error('Invalid init.code');
            }
            if (!(contract.init.data instanceof Cell)) {
                throw Error('Invalid init.data');
            }
            init = contract.init;
        }

        const provider = this.provider(address, init)
        const blkch = this

        return new Proxy<any>(contract as any, {
            get(target, prop) {
                const value = target[prop]
                if (typeof prop === 'string' && typeof value === 'function') {
                    if (prop.startsWith('get')) {
                        return (...args: any[]) => value.apply(target, [provider, ...args])
                    } else if (prop.startsWith('send')) {
                        return async (...args: any[]) => {
                            const ret = value.apply(target, [provider, ...args])
                            if (ret instanceof Promise) {
                                const r = await ret
                                return {
                                    ...await blkch.runQueue(),
                                    result: r,
                                }
                            } else {
                                return {
                                    ...await blkch.runQueue(),
                                    result: ret,
                                }
                            }
                        }
                    }
                }
                return value
            }
        }) as SandboxContract<T>;
    }

    private startFetchingContract(address: Address) {
        const addrString = address.toRawString()
        let promise = this.#contractFetches.get(addrString)
        if (promise !== undefined) {
            return promise
        }
        promise = this.storage.getContract(this, address)
        this.#contractFetches.set(addrString, promise)
        return promise
    }

    async getContract(address: Address) {
        const contract = await this.startFetchingContract(address)
        this.#contractFetches.delete(address.toRawString())
        return contract
    }

    get verbosity() {
        return this.#verbosity
    }

    set verbosity(value: LogsVerbosity) {
        this.#verbosity = value
    }

    async setVerbosityForAddress(address: Address, verbosity: Partial<LogsVerbosity> | Verbosity | undefined) {
        const contract = await this.getContract(address)
        contract.setVerbosity(verbosity)
    }

    setConfig(config: Cell) {
        this.networkConfig = config
    }

    async setShardAccount(address: Address, account: ShardAccount) {
        const contract = await this.getContract(address)
        contract.account = account
    }

    get libs() {
        return this.globalLibs
    }

    set libs(value: Cell | undefined) {
        this.globalLibs = value
    }

    static async create(opts?: { config?: Cell, storage?: BlockchainStorage }) {
        return new Blockchain({
            executor: await Executor.create(),
            storage: opts?.storage ?? new LocalBlockchainStorage(),
            ...opts
        })
    }
}<|MERGE_RESOLUTION|>--- conflicted
+++ resolved
@@ -118,8 +118,7 @@
                 }
 
                 this.#lt += LT_ALIGN
-<<<<<<< HEAD
-                const smcTx = await (await this.getContract(message.info.dest)).receiveMessage(message)
+                const smcTx = await (await this.getContract(message.info.dest)).receiveMessage(message, params)
                 const transaction: BlockchainTransaction = {
                     ...smcTx,
                     events: extractEvents(smcTx),
@@ -127,9 +126,6 @@
                     children: [],
                 }
                 transaction.parent?.children.push(transaction)
-=======
-                let transaction = await (await this.getContract(message.info.dest)).receiveMessage(message, params)
->>>>>>> 2397f03d
 
                 result.push(transaction)
 
