--- conflicted
+++ resolved
@@ -37,11 +37,9 @@
             : F[P]);
 }
 
-<<<<<<< HEAD
 export type PendingMessage = Message & {
     parentTransaction?: BlockchainTransaction,
 }
-=======
 export type TreasuryParams = Partial<{
     workchain: number,
     predeploy: boolean,
@@ -50,7 +48,6 @@
 }>
 
 const TREASURY_INIT_BALANCE_TONS = 1_000_000
->>>>>>> 6e28a2a0
 
 export class Blockchain {
     storage: BlockchainStorage
